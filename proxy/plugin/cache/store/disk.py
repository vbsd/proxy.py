--- conflicted
+++ resolved
@@ -14,11 +14,7 @@
 from typing import Optional, BinaryIO
 from uuid import UUID
 
-<<<<<<< HEAD
-=======
 from ....common.flag import flags
-from ....common.utils import text_
->>>>>>> f04845cd
 from ....http.parser import HttpParser
 
 from .base import CacheStore
